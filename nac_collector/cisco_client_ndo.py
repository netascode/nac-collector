import logging

import requests
import urllib3

from nac_collector.cisco_client import CiscoClient

urllib3.disable_warnings(urllib3.exceptions.InsecureRequestWarning)

logger = logging.getLogger("main")


class CiscoClientNDO(CiscoClient):
    NDO_AUTH_ENDPOINT = "/login"
    SOLUTION = "ndo"

    def __init__(
        self,
        username,
        password,
        base_url,
        max_retries,
        retry_after,
        timeout,
        ssl_verify,
        mapping_path,
    ):
        self.mapping_path = mapping_path
        self.domain = "DefaultAuth"
        super().__init__(
            username, password, base_url, max_retries, retry_after, timeout, ssl_verify
        )

    def authenticate(self):
        auth_url = f"{self.base_url}{self.NDO_AUTH_ENDPOINT}"

        login_details = self.username.split("/")

        if len(login_details) > 1:
            self.username = login_details[1]
            self.domain = login_details[0]

        data = {
            "userName": self.username,
            "userPasswd": self.password,
            "domain": self.domain,
        }

        self.session = requests.Session()

        response = self.session.post(
            auth_url, json=data, verify=self.ssl_verify, timeout=self.timeout
        )

        if response.status_code != requests.codes.ok:
            logger.error(
                "Authentication failed with status code: %s",
                response.status_code,
            )
            return True
        return False

    def get_from_endpoints(self, endpoints_yaml_file):
        if self.mapping_path:
            with open(endpoints_yaml_file, "r", encoding="utf-8") as f:
                endpoints = self.yaml.load(f)
        else:
            endpoints = [
                {'endpoint': '/mso/api/v1/tenants', 'name': 'tenants'}, 
                {'endpoint': '/mso/api/v1/schemas', 'name': 'schemas'}, 
                {'endpoint': '/mso/api/v1/schemas/sites', 'name': 'site_details'}, # noqa
                {'endpoint': '/mso/api/v2/users', 'name': 'users'},
                {'endpoint': '/mso/api/v2/sites/fabric-connectivity', 'name': 'fabric_connectivity'}, # noqa
                {'endpoint': '/mso/api/v1/templates/summaries', 'name': 'template_summary'}, # noqa
                {'endpoint': '/mso/api/v1/templates/%v', 'name': 'templates'},
                {'endpoint': '/mso/api/v1/platform/version', 'name': 'version'}, # noqa
                {'endpoint': '/mso/api/v1/platform/systemConfig', 'name': 'system_configs'}, # noqa
                {'endpoint': '/mso/api/v1/platform/remote-locations', 'name': 'remote_locations'} # noqa
                ]
        final_dict = {}

        for endpoint in endpoints:
<<<<<<< HEAD
            if all(x not in endpoint.get("endpoint", {}) for x in ["%v", "%i"]): # noqa

=======
            if all(x not in endpoint.get("endpoint", {}) for x in ["%v", "%i"]):
>>>>>>> 14fa2282
                endpoint_dict = CiscoClient.create_endpoint_dict(endpoint)
                response = self.get_request(self.base_url + endpoint["endpoint"]) # noqa

                data = response.json()
                key = endpoint["name"]

                if isinstance(data, dict):
                    next_key = next(iter(data))
                    if key == next_key:
                        data = data[next_key]

                endpoint_dict[key] = data if isinstance(data, list) else data

                final_dict.update(endpoint_dict)

<<<<<<< HEAD
            else:
                parent_endpoint = ""
                parent_path = "/".join(endpoint.get("endpoint").split("/")[:-1]) # noqa
                for e in endpoints:
                    if parent_path in e.get("endpoint") and e != endpoint:
                        parent_endpoint = e
                        break
                if parent_endpoint and parent_endpoint.get("name") in final_dict: # noqa
                    endpoint_dict = CiscoClient.create_endpoint_dict(endpoint)

                    r = []

                    for tmpl in final_dict[parent_endpoint["name"]]:
                        reponse = self.get_request(self.base_url + endpoint["endpoint"].replace("%v",tmpl.get("templateId"))) # noqa

                        data = reponse.json()
                        r.append(data)

                    final_dict.update(
                        {
                            endpoint["name"]: r
                        }
                    )
=======
>>>>>>> 14fa2282
        return final_dict<|MERGE_RESOLUTION|>--- conflicted
+++ resolved
@@ -80,12 +80,8 @@
         final_dict = {}
 
         for endpoint in endpoints:
-<<<<<<< HEAD
             if all(x not in endpoint.get("endpoint", {}) for x in ["%v", "%i"]): # noqa
 
-=======
-            if all(x not in endpoint.get("endpoint", {}) for x in ["%v", "%i"]):
->>>>>>> 14fa2282
                 endpoint_dict = CiscoClient.create_endpoint_dict(endpoint)
                 response = self.get_request(self.base_url + endpoint["endpoint"]) # noqa
 
@@ -101,7 +97,6 @@
 
                 final_dict.update(endpoint_dict)
 
-<<<<<<< HEAD
             else:
                 parent_endpoint = ""
                 parent_path = "/".join(endpoint.get("endpoint").split("/")[:-1]) # noqa
@@ -125,6 +120,4 @@
                             endpoint["name"]: r
                         }
                     )
-=======
->>>>>>> 14fa2282
         return final_dict