import logging
import os
import shutil
from pathlib import Path
from typing import Any

from git import Repo
from rich.progress import (
    BarColumn,
    Progress,
    SpinnerColumn,
    TaskProgressColumn,
    TextColumn,
)
from ruamel.yaml import YAML

logger = logging.getLogger("main")


class GithubRepoWrapper:
    """
    This class is a wrapper for interacting with a GitHub repository.

    It initializes with a repository URL, a directory to clone the repository into,
    and a solution name. Upon initialization, it sets up a logger, clones the repository
    into the specified directory, and creates a safe, pure instance of the YAML class
    with specific configuration.

    Attributes:
        repo_url (str): The URL of the GitHub repository.
        clone_dir (str): The directory to clone the repository into.
        solution (str): The name of the solution.
        logger (logging.Logger): A logger instance.
        yaml (ruamel.yaml.YAML): A YAML instance.

    Methods:
        _clone_repo: Clones the GitHub repository into the specified directory.
        get_definitions: Inspects YAML files in the repository, extracts endpoint information,
                         and saves it to a new YAML file.
    """

    def __init__(self, repo_url: str, clone_dir: str | Path, solution: str) -> None:
        self.repo_url = repo_url
        self.clone_dir = str(clone_dir)
        self.solution = solution
        self.logger = logging.getLogger(__name__)
        self.logger.debug("Initializing GithubRepoWrapper")
        self._clone_repo()

        self.yaml = YAML()
        self.yaml.default_flow_style = False  # Use block style
        self.yaml.indent(sequence=2)

    def _clone_repo(self) -> None:
        # Check if the directory exists and is not empty
        clone_path = Path(self.clone_dir)
        if clone_path.exists() and any(clone_path.iterdir()):
            self.logger.debug("Directory exists and is not empty. Deleting directory.")
            # Delete the directory and its contents
            shutil.rmtree(self.clone_dir)

        # Log a message before cloning the repository
        self.logger.info(
            "Cloning repository from %s to %s", self.repo_url, self.clone_dir
        )

        # Clone the repository
        Repo.clone_from(self.repo_url, self.clone_dir)
        self.logger.info(
            "Successfully cloned repository from %s to %s",
            self.repo_url,
            self.clone_dir,
        )

    def get_definitions(self) -> list[dict[str, Any]]:
        """
        This method inspects YAML files in a specific directory, extracts endpoint information,
        and saves it to a new YAML file. It specifically looks for files ending with '.yaml'
        and keys named 'rest_endpoint' in the file content.

        For files named 'feature_device_template.yaml', it appends a dictionary with a specific
        endpoint format to the endpoints_list list. For other files, it appends a dictionary
        with the 'rest_endpoint' value from the file content.

        If the method encounters a directory named 'feature_templates', it appends a specific
        endpoint format to the endpoints list and a corresponding dictionary to the endpoints_list list.

        After traversing all files and directories, it processes the endpoints_list and deletes
        the cloned repository.

        Returns:
            list[dict[str, Any]]: List of endpoint definitions with name and endpoint keys.
        """
        definitions_dir = Path(self.clone_dir) / "gen" / "definitions"
        self.logger.info("Inspecting YAML files in %s", definitions_dir)
        endpoints = []
        endpoints_list = []

        for root, _, files in os.walk(definitions_dir):
            # Iterate over all endpoints
            with Progress(
                SpinnerColumn(),
                TextColumn("[progress.description]{task.description}"),
                BarColumn(),
                TaskProgressColumn(),
                console=None,
            ) as progress:
                task = progress.add_task(
                    "Processing terraform provider definitions", total=len(files)
                )
                for file in files:
                    progress.advance(task)
                    # Exclude *_update_rank used in ISE from inspecting
                    if file.endswith(".yaml") and not file.endswith("update_rank.yaml"):
                        with (Path(root) / file).open(encoding="utf-8") as f:
                            data = self.yaml.load(f)
                            if data.get("no_read") is not None and data.get("no_read"):
                                continue
                            if data.get("no_resource") is not None and data.get(
                                "no_resource"
                            ):
                                continue
                            if "rest_endpoint" in data or "get_rest_endpoint" in data:
                                # exception for SDWAN localized_policy,cli_device_template,centralized_policy,security_policy
                                if file.split(".yaml")[0] in [
                                    "localized_policy",
                                    "cli_device_template",
                                    "centralized_policy",
                                    "security_policy",
                                ]:
                                    endpoint = data["rest_endpoint"]
                                else:
                                    endpoint = (
                                        data.get("get_rest_endpoint")
                                        if data.get("get_rest_endpoint") is not None
                                        else data["rest_endpoint"]
                                    )
                                self.logger.info(
                                    "Found rest_endpoint: %s in file: %s",
                                    endpoint,
                                    file,
                                )
                                # for SDWAN feature_device_templates
                                if file.split(".yaml")[0] == "feature_device_template":
                                    endpoints_list.append(
                                        {
                                            "name": file.split(".yaml")[0],
                                            "endpoint": "/template/device/object/%i",
                                        }
                                    )
                                else:
                                    endpoints_list.append(
                                        {
                                            "name": file.split(".yaml")[0],
                                            "endpoint": endpoint,
                                        }
                                    )

                    # for SDWAN feature_templates
                    if root.endswith("feature_templates"):
                        self.logger.debug("Found feature_templates directory")
                        endpoints.append("/template/feature/object/%i")
                        endpoints_list.append(
                            {
                                "name": "feature_templates",
                                "endpoint": "/template/feature/object/%i",
                            }
                        )
                        break

        # Adjust endpoints with potential parent-children relationships
        endpoints_list = self.parent_children(endpoints_list)

<<<<<<< HEAD
        # Check if there are any overrides to process (add/remove endpoints from the list)
        overrides_file = os.path.join("nac_collector", "overrides", f"{self.solution}.yaml")
        if os.path.exists(overrides_file):
            endpoints_list = self._process_overrides(overrides_file, endpoints_list)

        # Save endpoints to a YAML file
        self._save_to_yaml(endpoints_list)

=======
>>>>>>> 5a91d7e2
        self._delete_repo()

        return endpoints_list

    def parent_children(
        self, endpoints_list: list[dict[str, str]]
    ) -> list[dict[str, Any]]:
        """
        Adjusts the endpoints_list list to include parent-child relationships
        for endpoints containing `%v` and `%s`. It separates the endpoints into parent and
        child entries, modifying the YAML output structure to reflect this hierarchy.

        Args:
            endpoints_list (list): List of endpoint dictionaries containing name and endpoint keys.

        Returns:
            list: The modified list of endpoint dictionaries with parent-child relationships.
        """
        self.logger.info("Adjusting endpoints for parent-child relationships")
        modified_endpoints = []

        # Dictionary to hold parents and their children based on paths
        parent_map: dict[str, Any] = {}

        # Function to split endpoint and register it in the hierarchy
        def register_endpoint(parts: list[str], name: str) -> None:
            current_level = parent_map
            base_endpoint = parts[0]

            # Register base endpoint
            if base_endpoint not in current_level:
                current_level[base_endpoint] = {"names": [], "children": {}}
            current_level = current_level[base_endpoint]

            # Process each subsequent segment
            for part in parts[1:]:
                if part not in current_level["children"]:
                    current_level["children"][part] = {"names": [], "children": {}}
                current_level = current_level["children"][part]

            # Add the name to the list of names for this segment
            # This is to handle a case where there are two endpoint_data
            # with different name but same endpoint url
            if "names" not in current_level:
                current_level["names"] = []
            if (
                isinstance(current_level["names"], list)
                and name not in current_level["names"]
            ):
                current_level["names"].append(name)

        # Process each endpoint
        for endpoint_data in endpoints_list:
            endpoint = endpoint_data["endpoint"]
            name = endpoint_data["name"]

            # Split the endpoint by placeholders and slashes
            parts = []
            remaining = endpoint
            while remaining:
                if "%v" in remaining or "%s" in remaining:
                    pre, _, post = remaining.partition(
                        "%v" if "%v" in remaining else "%s"
                    )
                    parts.append(pre.rstrip("/"))
                    remaining = post
                else:
                    parts.append(
                        remaining.rstrip(
                            "/"
                            if "%v" in endpoint
                            or "%s" in endpoint
                            or "/v1/feature-profile/" in endpoint
                            else ""
                        )
                    )
                    break

            # Register the endpoint in the hierarchy
            register_endpoint(parts, name)

        # Convert the hierarchical map to a list format
        def build_hierarchy(node: dict[str, Any]) -> list[dict[str, Any]]:
            """
            Recursively build the YAML structure from the hierarchical dictionary.
            """
            output = []
            for part, content in node.items():
                # Create an entry for each name associated with this endpoint
                for name in content["names"]:
                    entry = {"name": name, "endpoint": part}
                    if content["children"]:
                        entry["children"] = build_hierarchy(content["children"])
                    output.append(entry)
            return output

        # Build the final list from the parent_map
        modified_endpoints = build_hierarchy(parent_map)

        return modified_endpoints

<<<<<<< HEAD
    def _process_overrides(self, overrides_file, endpoints_list):
        """
        This method reads YAML file (located at overrides_file) with overrides, based on which it would
        add or remove endpoints from the endpoints_list.

        Returns updated endpoint_list
        """
        with open(overrides_file, "r", encoding="utf-8") as f:
            overrides = self.yaml.load(f)
        
        for add in overrides.get("add", []):
            add_point = self._traverse_endpoint_list(endpoints_list, add["data_path"][:-1])
            add_point.append({
                    "name": add["data_path"][-1],
                    "endpoint": add["endpoint"],
                })

        for remove in overrides.get("remove", []):
            remove_point = self._traverse_endpoint_list(endpoints_list, remove["data_path"][:-1])
            for entry in remove_point:
                if entry["name"] == remove["data_path"][-1]:
                    remove_point.remove(entry)
                    break

        return endpoints_list

    def _traverse_endpoint_list(self, endpoints_list, data_path):
        """
        This method explores the endpoints_list to find the correct location specified by data_path.
        data_path: list of strings representing the path to traverse e.g [access_control_policy, accessrules]

        It returns the list of endpoints at that location.
        """
        if len(data_path) == 0:
            return endpoints_list
        for element in endpoints_list:
            if element["name"] == data_path[0]:
                if "children" not in element:
                    element["children"] = []
                return self._traverse_endpoint_list(element["children"], data_path[1:])
            
    def _delete_repo(self):
=======
    def _delete_repo(self) -> None:
>>>>>>> 5a91d7e2
        """
        This private method is responsible for deleting the cloned GitHub repository
        from the local machine. It's called after the necessary data has been extracted
        from the repository.

        This method does not return any value.
        """
        # Check if the directory exists
        if Path(self.clone_dir).exists():
            # Delete the directory and its contents
            shutil.rmtree(self.clone_dir)
        self.logger.info("Deleted repository")<|MERGE_RESOLUTION|>--- conflicted
+++ resolved
@@ -171,17 +171,12 @@
         # Adjust endpoints with potential parent-children relationships
         endpoints_list = self.parent_children(endpoints_list)
 
-<<<<<<< HEAD
         # Check if there are any overrides to process (add/remove endpoints from the list)
         overrides_file = os.path.join("nac_collector", "overrides", f"{self.solution}.yaml")
         if os.path.exists(overrides_file):
             endpoints_list = self._process_overrides(overrides_file, endpoints_list)
 
-        # Save endpoints to a YAML file
-        self._save_to_yaml(endpoints_list)
-
-=======
->>>>>>> 5a91d7e2
+
         self._delete_repo()
 
         return endpoints_list
@@ -283,7 +278,20 @@
 
         return modified_endpoints
 
-<<<<<<< HEAD
+    def _delete_repo(self):
+        """
+        This private method is responsible for deleting the cloned GitHub repository
+        from the local machine. It's called after the necessary data has been extracted
+        from the repository.
+
+        This method does not return any value.
+        """
+        # Check if the directory exists
+        if Path(self.clone_dir).exists():
+            # Delete the directory and its contents
+            shutil.rmtree(self.clone_dir)
+        self.logger.info("Deleted repository")
+
     def _process_overrides(self, overrides_file, endpoints_list):
         """
         This method reads YAML file (located at overrides_file) with overrides, based on which it would
@@ -324,20 +332,4 @@
                 if "children" not in element:
                     element["children"] = []
                 return self._traverse_endpoint_list(element["children"], data_path[1:])
-            
-    def _delete_repo(self):
-=======
-    def _delete_repo(self) -> None:
->>>>>>> 5a91d7e2
-        """
-        This private method is responsible for deleting the cloned GitHub repository
-        from the local machine. It's called after the necessary data has been extracted
-        from the repository.
-
-        This method does not return any value.
-        """
-        # Check if the directory exists
-        if Path(self.clone_dir).exists():
-            # Delete the directory and its contents
-            shutil.rmtree(self.clone_dir)
-        self.logger.info("Deleted repository")+            