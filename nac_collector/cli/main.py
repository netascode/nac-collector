import logging
import time
from enum import Enum
from typing import Annotated

import typer
from rich.console import Console
from rich.logging import RichHandler

import nac_collector
<<<<<<< HEAD
from nac_collector.cisco_client_fmc import CiscoClientFMC
from nac_collector.cisco_client_ise import CiscoClientISE
from nac_collector.cisco_client_catalystcenter import CiscoClientCATALYSTCENTER
from nac_collector.cisco_client_ndo import CiscoClientNDO
from nac_collector.cisco_client_sdwan import CiscoClientSDWAN
from nac_collector.cisco_client_meraki import CiscoClientMERAKI
from nac_collector.constants import GIT_TMP, MAX_RETRIES, RETRY_AFTER
from nac_collector.github_repo_wrapper import GithubRepoWrapper

from . import options
=======
from nac_collector.constants import MAX_RETRIES, RETRY_AFTER, TIMEOUT
from nac_collector.controller.base import CiscoClientController
from nac_collector.controller.catalystcenter import CiscoClientCATALYSTCENTER
from nac_collector.controller.fmc import CiscoClientFMC
from nac_collector.controller.ise import CiscoClientISE
from nac_collector.controller.ndo import CiscoClientNDO
from nac_collector.controller.sdwan import CiscoClientSDWAN
from nac_collector.device.iosxe import CiscoClientIOSXE
from nac_collector.device.iosxr import CiscoClientIOSXR
from nac_collector.device.nxos import CiscoClientNXOS
from nac_collector.device_inventory import load_devices_from_file
from nac_collector.endpoint_resolver import EndpointResolver
>>>>>>> 054d2169

console = Console()
logger = logging.getLogger("main")
error_occurred = False


class LogLevel(str, Enum):
    """Supported log levels."""

    CRITICAL = "CRITICAL"
    ERROR = "ERROR"
    WARNING = "WARNING"
    INFO = "INFO"
    DEBUG = "DEBUG"


class ErrorTrackingHandler(logging.Handler):
    """Custom handler to track if errors occurred."""

    def emit(self, record: logging.LogRecord) -> None:
        """Set error flag if error or critical log is emitted."""
        global error_occurred
        if record.levelno >= logging.ERROR:
            error_occurred = True


class Solution(str, Enum):
    """Supported solutions."""

    SDWAN = "SDWAN"
    ISE = "ISE"
    NDO = "NDO"
    FMC = "FMC"
    CATALYSTCENTER = "CATALYSTCENTER"
    IOSXE = "IOSXE"
    IOSXR = "IOSXR"
    NXOS = "NXOS"


def configure_logging(level: LogLevel) -> None:
    """Configure logging with Rich handler."""
    global error_occurred
    error_occurred = False  # Reset error flag

    level_map = {
        LogLevel.DEBUG: logging.DEBUG,
        LogLevel.INFO: logging.INFO,
        LogLevel.WARNING: logging.WARNING,
        LogLevel.ERROR: logging.ERROR,
        LogLevel.CRITICAL: logging.CRITICAL,
    }

    root_logger = logging.getLogger()
    # Clear existing handlers
    root_logger.handlers.clear()

    # Add Rich handler
    handler = RichHandler(console=console, show_time=True, show_path=False)
    handler.setFormatter(logging.Formatter("%(message)s"))
    root_logger.addHandler(handler)

    # Add error tracking handler
    error_tracker = ErrorTrackingHandler()
    error_tracker.setLevel(logging.ERROR)
    root_logger.addHandler(error_tracker)

    root_logger.setLevel(level_map[level])


def version_callback(value: bool) -> None:
    """Show version and exit."""
    if value:
        console.print(f"nac-collector version: {nac_collector.__version__}")
        raise typer.Exit()


def main(
    solution: Annotated[
        Solution,
        typer.Option(
            "-s",
            "--solution",
            help="Choose a solution",
        ),
    ],
    username: Annotated[
        str | None,
        typer.Option(
            "-u",
            "--username",
            envvar="NAC_USERNAME",
            help="Username for authentication",
        ),
    ] = None,
    password: Annotated[
        str | None,
        typer.Option(
            "-p",
            "--password",
            envvar="NAC_PASSWORD",
            help="Password for authentication",
        ),
    ] = None,
    url: Annotated[
        str | None,
        typer.Option(
            "--url",
            envvar="NAC_URL",
            help="Base URL for the service",
        ),
    ] = None,
    verbosity: Annotated[
        LogLevel,
        typer.Option("-v", "--verbosity", help="Log level"),
    ] = LogLevel.WARNING,
    fetch_latest: Annotated[
        bool,
        typer.Option(
            "-f",
            "--fetch-latest",
            help="Fetch the latest endpoint definitions from upstream sources",
        ),
    ] = False,
    endpoints_file: Annotated[
        str | None,
        typer.Option("-e", "--endpoints-file", help="Path to the endpoints YAML file"),
    ] = None,
    timeout: Annotated[
        int,
        typer.Option("-t", "--timeout", help="Request timeout in seconds"),
    ] = TIMEOUT,
    output: Annotated[
        str | None,
        typer.Option("-o", "--output", help="Path to the output ZIP archive"),
    ] = None,
    devices_file: Annotated[
        str | None,
        typer.Option(
            "-d",
            "--devices-file",
            help="Path to devices inventory YAML file (for device-based solutions)",
        ),
    ] = None,
    version: Annotated[
        bool | None,
        typer.Option(
            "--version", callback=version_callback, help="Show version and exit"
        ),
    ] = None,
) -> None:
    """A CLI tool to collect various network configurations."""

    # Record the start time
    start_time = time.time()

    configure_logging(verbosity)

    # Define device-based solutions
    DEVICE_BASED_SOLUTIONS = [Solution.IOSXE, Solution.IOSXR, Solution.NXOS]

    # Check for incompatible option combinations
    if fetch_latest and solution == Solution.NDO:
        console.print(
            "[red]--fetch-latest option is not supported with NDO solution. The NDO solution uses a different repository structure that is incompatible with fetching from upstream.[/red]"
        )
        raise typer.Exit(1)

<<<<<<< HEAD
    if git_provider:
        wrapper = GithubRepoWrapper(
            repo_url=f"https://github.com/CiscoDevNet/terraform-provider-{solution.lower()}.git",
            clone_dir=GIT_TMP,
            solution=solution.lower(),
        )
        wrapper.get_definitions()

    endpoints_yaml_file = endpoints_file or f"endpoints_{solution.lower()}.yaml"
    output_file = output or f"{solution.lower()}.json"

    if solution == "SDWAN":
        cisco_client = CiscoClientSDWAN
    elif solution == "ISE":
        cisco_client = CiscoClientISE
    elif solution == "NDO":
        cisco_client = CiscoClientNDO
    elif solution == "FMC":
        cisco_client = CiscoClientFMC
    elif solution == "CATALYSTCENTER":
        cisco_client = CiscoClientCATALYSTCENTER
    elif solution == "MERAKI":
        cisco_client = CiscoClientMERAKI

    if cisco_client:
        client = cisco_client(
            username=username,
            password=password,
            base_url=url,
            max_retries=MAX_RETRIES,
            retry_after=RETRY_AFTER,
            timeout=timeout,
            ssl_verify=False,
=======
    output_file = output or "nac-collector.zip"

    # Handle device-based solutions
    if solution in DEVICE_BASED_SOLUTIONS:
        # Validate devices file is provided
        if not devices_file:
            console.print(
                f"[red]--devices-file is required for {solution.value} solution[/red]"
            )
            raise typer.Exit(1)

        # Load devices
        devices = load_devices_from_file(devices_file)
        if not devices:
            console.print(
                "[red]Failed to load devices from file or no devices found[/red]"
            )
            raise typer.Exit(1)

        # Device-based solutions don't need endpoints file
        if endpoints_file:
            console.print(
                f"[yellow]Warning: --endpoints-file is ignored for {solution.value} "
                f"(device-based solutions use built-in endpoints)[/yellow]"
            )

        # Create appropriate client based on solution
        if solution == Solution.IOSXE:
            iosxe_client = CiscoClientIOSXE(
                devices=devices,
                default_username=username or "",
                default_password=password or "",
                max_retries=MAX_RETRIES,
                retry_after=RETRY_AFTER,
                timeout=timeout,
                ssl_verify=False,
            )
            # Collect from all devices and write to archive
            iosxe_client.collect_and_write_to_archive(output_file)
        elif solution == Solution.IOSXR:
            iosxr_client = CiscoClientIOSXR(
                devices=devices,
                default_username=username or "",
                default_password=password or "",
                max_retries=MAX_RETRIES,
                retry_after=RETRY_AFTER,
                timeout=timeout,
                ssl_verify=False,
            )
            # Collect from all devices and write to archive
            iosxr_client.collect_and_write_to_archive(output_file)
        elif solution == Solution.NXOS:
            nxos_client = CiscoClientNXOS(
                devices=devices,
                default_username=username or "",
                default_password=password or "",
                max_retries=MAX_RETRIES,
                retry_after=RETRY_AFTER,
                timeout=timeout,
                ssl_verify=False,
            )
            # Collect from all devices and write to archive
            nxos_client.collect_and_write_to_archive(output_file)

    # Handle existing controller-based solutions
    else:
        # Resolve endpoint data using centralized resolver
        endpoints_data = EndpointResolver.resolve_endpoint_data(
            solution=solution.value.lower(),
            explicit_file=endpoints_file,
            use_git_provider=fetch_latest,
>>>>>>> 054d2169
        )

        if endpoints_data is None:
            console.print(
                f"[red]No endpoint data found for solution: {solution.value}[/red]"
            )
            console.print("[yellow]Available options:[/yellow]")
            console.print("1. Use --endpoints-file to specify a custom file")
            console.print("2. Use --fetch-latest to fetch from upstream sources")
            console.print("3. Ensure packaged resources are available")
            raise typer.Exit(1)

        cisco_client_class: type[CiscoClientController] | None = None
        if solution == Solution.SDWAN:
            cisco_client_class = CiscoClientSDWAN
        elif solution == Solution.ISE:
            cisco_client_class = CiscoClientISE
        elif solution == Solution.NDO:
            cisco_client_class = CiscoClientNDO
        elif solution == Solution.FMC:
            cisco_client_class = CiscoClientFMC
        elif solution == Solution.CATALYSTCENTER:
            cisco_client_class = CiscoClientCATALYSTCENTER

        # Validate required credentials for controller-based solutions
        if not username:
            console.print(
                "[red]Username is required for controller-based solutions[/red]"
            )
            raise typer.Exit(1)
        if not password:
            console.print(
                "[red]Password is required for controller-based solutions[/red]"
            )
            raise typer.Exit(1)
        if not url:
            console.print("[red]URL is required for controller-based solutions[/red]")
            raise typer.Exit(1)

        if cisco_client_class:
            client = cisco_client_class(
                username=username,
                password=password,
                base_url=url,
                max_retries=MAX_RETRIES,
                retry_after=RETRY_AFTER,
                timeout=timeout,
                ssl_verify=False,
            )

            # Authenticate
            if not client.authenticate():
                console.print("[red]Authentication failed. Exiting...[/red]")
                raise typer.Exit(1)

            # Use resolved endpoint data
            final_dict = client.get_from_endpoints_data(endpoints_data)
            client.write_to_archive(final_dict, output_file, solution.value.lower())

    # Record the stop time
    stop_time = time.time()

    # Calculate the total execution time
    total_time = stop_time - start_time
    logger.info(f"Total execution time: {total_time:.2f} seconds")

    exit_app()


def exit_app() -> None:
    """Exit the application with appropriate exit code."""
    global error_occurred
    if error_occurred:
        raise typer.Exit(1)
    else:
        raise typer.Exit(0)


def app() -> None:
    """Run the application."""
    typer.run(main)


if __name__ == "__main__":
    app()<|MERGE_RESOLUTION|>--- conflicted
+++ resolved
@@ -8,23 +8,12 @@
 from rich.logging import RichHandler
 
 import nac_collector
-<<<<<<< HEAD
-from nac_collector.cisco_client_fmc import CiscoClientFMC
-from nac_collector.cisco_client_ise import CiscoClientISE
-from nac_collector.cisco_client_catalystcenter import CiscoClientCATALYSTCENTER
-from nac_collector.cisco_client_ndo import CiscoClientNDO
-from nac_collector.cisco_client_sdwan import CiscoClientSDWAN
-from nac_collector.cisco_client_meraki import CiscoClientMERAKI
-from nac_collector.constants import GIT_TMP, MAX_RETRIES, RETRY_AFTER
-from nac_collector.github_repo_wrapper import GithubRepoWrapper
-
-from . import options
-=======
 from nac_collector.constants import MAX_RETRIES, RETRY_AFTER, TIMEOUT
 from nac_collector.controller.base import CiscoClientController
 from nac_collector.controller.catalystcenter import CiscoClientCATALYSTCENTER
 from nac_collector.controller.fmc import CiscoClientFMC
 from nac_collector.controller.ise import CiscoClientISE
+from nac_collector.controller.meraki import CiscoClientMERAKI
 from nac_collector.controller.ndo import CiscoClientNDO
 from nac_collector.controller.sdwan import CiscoClientSDWAN
 from nac_collector.device.iosxe import CiscoClientIOSXE
@@ -32,7 +21,6 @@
 from nac_collector.device.nxos import CiscoClientNXOS
 from nac_collector.device_inventory import load_devices_from_file
 from nac_collector.endpoint_resolver import EndpointResolver
->>>>>>> 054d2169
 
 console = Console()
 logger = logging.getLogger("main")
@@ -67,6 +55,7 @@
     NDO = "NDO"
     FMC = "FMC"
     CATALYSTCENTER = "CATALYSTCENTER"
+    MERAKI = "MERAKI"
     IOSXE = "IOSXE"
     IOSXR = "IOSXR"
     NXOS = "NXOS"
@@ -200,41 +189,6 @@
         )
         raise typer.Exit(1)
 
-<<<<<<< HEAD
-    if git_provider:
-        wrapper = GithubRepoWrapper(
-            repo_url=f"https://github.com/CiscoDevNet/terraform-provider-{solution.lower()}.git",
-            clone_dir=GIT_TMP,
-            solution=solution.lower(),
-        )
-        wrapper.get_definitions()
-
-    endpoints_yaml_file = endpoints_file or f"endpoints_{solution.lower()}.yaml"
-    output_file = output or f"{solution.lower()}.json"
-
-    if solution == "SDWAN":
-        cisco_client = CiscoClientSDWAN
-    elif solution == "ISE":
-        cisco_client = CiscoClientISE
-    elif solution == "NDO":
-        cisco_client = CiscoClientNDO
-    elif solution == "FMC":
-        cisco_client = CiscoClientFMC
-    elif solution == "CATALYSTCENTER":
-        cisco_client = CiscoClientCATALYSTCENTER
-    elif solution == "MERAKI":
-        cisco_client = CiscoClientMERAKI
-
-    if cisco_client:
-        client = cisco_client(
-            username=username,
-            password=password,
-            base_url=url,
-            max_retries=MAX_RETRIES,
-            retry_after=RETRY_AFTER,
-            timeout=timeout,
-            ssl_verify=False,
-=======
     output_file = output or "nac-collector.zip"
 
     # Handle device-based solutions
@@ -306,7 +260,6 @@
             solution=solution.value.lower(),
             explicit_file=endpoints_file,
             use_git_provider=fetch_latest,
->>>>>>> 054d2169
         )
 
         if endpoints_data is None:
@@ -330,6 +283,8 @@
             cisco_client_class = CiscoClientFMC
         elif solution == Solution.CATALYSTCENTER:
             cisco_client_class = CiscoClientCATALYSTCENTER
+        elif solution == Solution.MERAKI:
+            cisco_client_class = CiscoClientMERAKI
 
         # Validate required credentials for controller-based solutions
         if not username:
