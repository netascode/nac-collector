import logging

import click
import requests
import datetime
import urllib3
import json
import os
import concurrent.futures
from tinydb import TinyDB, Query

from urllib3.util.retry import Retry
from requests.adapters import HTTPAdapter
from nac_collector.cisco_client import CiscoClient
import threading

urllib3.disable_warnings(urllib3.exceptions.InsecureRequestWarning)
logger = logging.getLogger("main")

# Suppress urllib3 warnings
logging.getLogger("urllib3").setLevel(logging.ERROR)


class CiscoClientCATALYSTCENTER(CiscoClient):
    """
    This class inherits from the abstract class CiscoClient. It's used for authenticating
    with the Cisco Catalyst Center API and retrieving data from various endpoints.
    Authentication is username/password based and a session is created upon successful
    authentication for subsequent requests.
    """

    LOOKUP_FILE = os.path.join(
        os.path.dirname(__file__), "resources/catalystcenter_lookups.json"
    )
    DNAC_AUTH_ENDPOINT = "/dna/system/api/v1/auth/token"
    SOLUTION = "catalystcenter"
    SKIP_TMPS = os.environ.get("NAC_SKIP_TMP", "").lower()

    global_site_id = None

    "Used for mapping credentials to the correct endpoint"
    mappings = {
        "credentials_snmpv3": "snmpV3",
        "credentials_snmpv2_read": "snmpV2cRead",
        "credentials_snmpv2_write": "snmpV2cWrite",
        "credentials_cli": "cliCredential",
        "credentials_https_read": "httpsRead",
        "credentials_https_write": "httpsWrite",
        "user": "users",
        "role": "roles",
    }

    """
    Lookups are essential because some endpoint IDs required in Catalyst Center do not follow simple child URL patterns. 
    Instead, they have a fixed structure that cannot be inferred directly from the provider file. 
    As a result, a lookup file is necessary to retrieve the correct IDs.
    """
    with open(LOOKUP_FILE, "r") as json_file:
        id_lookup = json.load(json_file)

    def __init__(
        self,
        username,
        password,
        base_url,
        max_retries,
        retry_after,
        timeout,
        ssl_verify,
    ):
        self.db = TinyDB("./tmp_db.json")
        self.job = Query()
        self.start_time = datetime.datetime.now(datetime.UTC).isoformat()
        self.lock = threading.Lock()
        super().__init__(
            username, password, base_url, max_retries, retry_after, timeout, ssl_verify
        )
        with self.lock:
            existing = self.db.get(self.job.url == self.base_url)
        if existing and self.SKIP_TMPS != "true":
            choice = input(
                f"Detected unfinished job for {self.base_url}"
                f"Do you want to (r)esume it or delete it and (s)tart from scratch"
            )
            if choice == "r":
                logger.info("Resuming...")
            else:
                logger.info("Starting from scratch, removing existing temporary data...")
                self.remove(self.job == self.base_url)

    def authenticate(self):
        """
        Perform token-based authentication.

        Returns:
            bool: True if authentication is successful, False otherwise.
        """

        auth_url = f"{self.base_url}{self.DNAC_AUTH_ENDPOINT}"

        headers = {
            "Accept": "application/json",
            "Content-Type": "application/json",
            "Authorization": "application/json",
        }

        # retries = self.max_retries # standard use
        retries = 30

        retry_cfg = Retry(
            connect=retries,
            read=retries,
            status=0,
            backoff_factor=1,
            allowed_methods={"POST"},
            raise_on_status=False,
        )

        session = requests.Session()
        session.mount("https://", HTTPAdapter(max_retries=retry_cfg))

        response = session.post(
            auth_url,
            auth=(self.username, self.password),
            headers=headers,
            verify=self.ssl_verify,
            timeout=self.timeout,
        )

        if response and response.status_code == 200:
            logger.info("Authentication Successful for URL: %s", auth_url)

            token = response.json()["Token"]

            self.session = requests.Session()
            self.session.headers.update(
                {
                    "Content-Type": "application/json",
                    "x-auth-token": token,
                }
            )
            return True

        logger.error(
            "Authentication failed with status code: %s",
            response.status_code,
        )
        return False

    def process_endpoint_data(self, endpoint, endpoint_dict, data, id_=None):
        """
        Process the data for a given endpoint and update the endpoint_dict.

        Parameters:
            endpoint (dict): The endpoint configuration.
            endpoint_dict (dict): The dictionary to store processed data.
            data (dict or list): The data fetched from the endpoint.

        Returns:
            dict: The updated endpoint dictionary with processed data.
        """
        if endpoint.get("endpoint") in self.id_lookup:
            new_endpoint = self.id_lookup[endpoint.get("endpoint")]["target_endpoint"]
        else:
            new_endpoint = endpoint["endpoint"]

        if data is None:
            endpoint_dict[endpoint["name"]].append(
                {"data": {}, "endpoint": new_endpoint}
            )

        # License API returns a list of dictionaries
        elif isinstance(data, list):
            endpoint_dict[endpoint["name"]].append(
                {"data": data, "endpoint": new_endpoint}
            )
        elif isinstance(data.get("response"), dict):
            for k, v in data.get("response").items():
                if (
                    self.mappings.get(endpoint["name"])
                    and self.mappings[endpoint["name"]] == k
                ):
                    for i in v:
                        endpoint_dict[endpoint["name"]].append(
                            {
                                "data": i,
                                "endpoint": new_endpoint + "/" + self.get_id_value(i),
                            }
                        )
                else:
<<<<<<< HEAD
                    elem = (
                        {"data": v, "endpoint": new_endpoint, "name": k}
                    )
                    if id_ is not None:
                        elem["id"] = id_
                    endpoint_dict[endpoint["name"]].append(elem)
                    
=======
                    elem = {"data": v, "endpoint": new_endpoint, "name": k}
                    if id_ is not None:
                        elem["id"] = id_
                    endpoint_dict[endpoint["name"]].append(elem)
>>>>>>> 96e29626

        elif isinstance(data.get("response"), list):
            endpoint_dict[endpoint["name"]].append(
                {"data": data.get("response"), "endpoint": endpoint["endpoint"]}
            )
        elif data.get("response"):
            for i in data.get("response"):
                endpoint_dict[endpoint["name"]].append(
                    {
                        "data": i,
                        "endpoint": new_endpoint + "/" + self.get_id_value(i),
                    }
                )

        return endpoint_dict  # Return the processed endpoint dictionary

    def fetch_data_alternate(self, endpoint):
        """
        Retrieve data from an alternate endpoint if defined in id_lookup.
        Parameters:
            endpoint (dict): The endpoint configuration.
        Returns:
            dict: The dictionary containing the data retrieved from the alternate endpoint.
        """

        id_lookup_data = self.fetch_data_pagination(
            self.id_lookup[endpoint.get("endpoint")]["source_endpoint"]
        )
        if id_lookup_data is None:
            return None
        look_data = id_lookup_data["response"]
        if "/template-programmer/template/version" in endpoint.get(
            "endpoint"
        ):  # bandaid, this endpoint contains ids deeper than usual 
            look_data = [tpl for el in look_data for tpl in el["templates"]]
        id_list = [
            i[self.id_lookup[endpoint.get("endpoint")]["source_key"]] for i in look_data
        ]
        data_list = []
        for id_ in id_list:
            lookup_endpoint = self.id_lookup[endpoint.get("endpoint")][
                "target_endpoint"
            ].replace("%v", id_)
            data = self.fetch_data_pagination(lookup_endpoint)
            if isinstance(data, dict) and data.get("response"):
                data = data["response"]
            if isinstance(data, dict):
                data[
                    self.id_lookup[endpoint.get("endpoint")].get("target_key", "id")
                ] = id_
            elif isinstance(data, list):
                data = {
                    self.id_lookup[endpoint.get("endpoint")].get(
                        "target_key", "id"
                    ): id_,
                    "data": data,
                }
            data_list.append(data)
        data = {"response": data_list}
        return data

    def get_from_endpoints(self, endpoints_yaml_file):
        """
        Retrieve data from a list of endpoints specified in a YAML file and
        run GET requests to download data from controller.

        Parameters:
            endpoints_yaml_file (str): The name of the YAML file containing the endpoints.

        Returns:
            dict: The final dictionary containing the data retrieved from the endpoints.
        """

        # Load endpoints from the YAML file
        logger.info("Loading endpoints from %s", endpoints_yaml_file)
        with open(endpoints_yaml_file, "r", encoding="utf-8") as f:
            endpoints = self.yaml.load(f)
        # Initialize an empty dictionary
        final_dict = {}

        # Iterate over all endpoints
        with click.progressbar(endpoints, label="Processing endpoints") as endpoint_bar:
<<<<<<< HEAD
            with concurrent.futures.ThreadPoolExecutor() as executor:
                results = list(executor.map(self.process_endpoint, endpoint_bar))
            for r in results:
                if r is not None:
                    final_dict.update(r)
            return final_dict
      
=======
            for endpoint in endpoint_bar:
                logger.info("Processing endpoint: %s", endpoint["name"])
                endpoint_dict = CiscoClient.create_endpoint_dict(endpoint)
                if endpoint.get("endpoint") in self.id_lookup:
                    logger.info(
                        "Alternate endpoint found: %s",
                        self.id_lookup[endpoint.get("endpoint")]["source_endpoint"],
                    )
                    data = self.fetch_data_alternate(endpoint)
                else:
                    data = self.fetch_data(endpoint["endpoint"])

                # Process the endpoint data and get the updated dictionary
                endpoint_dict = self.process_endpoint_data(
                    endpoint, endpoint_dict, data
                )
                if endpoint.get("children"):
                    # Create empty list of parent_endpoint_ids
                    parent_endpoint_ids = []

                    for item in endpoint_dict[endpoint["name"]]:
                        # Add the item's id to the list
                        try:
                            if isinstance(item["data"], list):
                                [
                                    parent_endpoint_ids.append(x["id"])
                                    for x in item["data"]
                                ]
                            else:
                                parent_endpoint_ids.append(item["data"]["id"])
                        except KeyError:
                            continue

                    for children_endpoint in endpoint["children"]:
                        logger.info(
                            "Processing children endpoint: %s",
                            endpoint["endpoint"]
                            + "/%v"
                            + children_endpoint["endpoint"],
                        )

                        # Iterate over the parent endpoint ids
                        for id_ in parent_endpoint_ids:
                            children_endpoint_dict = CiscoClient.create_endpoint_dict(
                                children_endpoint
                            )

                            # Replace '%v' in the endpoint with the id
                            children_joined_endpoint = (
                                endpoint["endpoint"]
                                + "/"
                                + id_
                                + children_endpoint["endpoint"]
                            )

                            data = self.fetch_data(children_joined_endpoint)
                            # Process the children endpoint data and get the updated dictionary
                            children_endpoint_dict = self.process_endpoint_data(
                                children_endpoint, children_endpoint_dict, data, id_
                            )

                            for index, value in enumerate(
                                endpoint_dict[endpoint["name"]]
                            ):
                                if isinstance(value.get("data"), list):
                                    for elem in value.get("data"):
                                        attr = (
                                            endpoint_dict[endpoint["name"]][index]
                                            .setdefault("children", {})
                                            .get(children_endpoint["name"])
                                        )
                                        if attr is None:
                                            childs = [
                                                children_endpoint_dict[
                                                    children_endpoint["name"]
                                                ]
                                            ]
                                            if len(childs) == 0:
                                                continue
                                            if isinstance(childs, list):
                                                for idx, ch in enumerate(childs):
                                                    filtered_list = [
                                                        item
                                                        for item in ch
                                                        if item.get("data")
                                                        not in ("null", [], None, {})
                                                    ]
                                                    if len(filtered_list) == 0:
                                                        del childs[idx]

                                            endpoint_dict[endpoint["name"]][
                                                index
                                            ].setdefault("children", {})[
                                                children_endpoint["name"]
                                            ] = [
                                                children_endpoint_dict[
                                                    children_endpoint["name"]
                                                ]
                                            ]
                                        else:
                                            endpoint_dict[endpoint["name"]][
                                                index
                                            ].setdefault("children", {})[
                                                children_endpoint["name"]
                                            ].append(
                                                children_endpoint_dict[
                                                    children_endpoint["name"]
                                                ]
                                            )
                                        break
                                else:
                                    if value.get("data").get("id") == id_:
                                        endpoint_dict[endpoint["name"]][
                                            index
                                        ].setdefault("children", {})[
                                            children_endpoint["name"]
                                        ] = children_endpoint_dict[
                                            children_endpoint["name"]
                                        ]

                # Save results to dictionary
                final_dict.update(endpoint_dict)
        return final_dict
>>>>>>> 96e29626

    @staticmethod
    def get_id_value(i):
        """
        Attempts to get the 'id' or 'name' value from a dictionary.

        Parameters:
            i (dict): The dictionary to get the 'id', 'name', 'userId' or 'siteId' value from.

        Returns:
            str or None: The 'id', 'name', 'userId' or 'siteId' value if it exists, None otherwise.
        """
        params = ["id", "name", "userId", "siteId"]
        for p in params:
            x = i.get(p)
            if x is not None:
                return x
        return None

    def process_endpoint(self, endpoint):
        with self.lock:
            existing = self.db.get((self.job.url == self.base_url) & (self.job.endpoint_name == endpoint['name']))
        if existing and self.SKIP_TMPS != "true":
            logger.info("Got endpoint: %s data from tmp db", endpoint["name"])
            return existing['content']

        logger.info("Processing endpoint: %s", endpoint["name"])

        endpoint_dict = CiscoClient.create_endpoint_dict(endpoint)
        if endpoint.get("endpoint") in self.id_lookup:
            logger.info(
                "Alternate endpoint found: %s",
                self.id_lookup[endpoint.get("endpoint")]["source_endpoint"],
            )
            data = self.fetch_data_alternate(endpoint)
            if data is None:
                return
        else:
            data = self.fetch_data_pagination(endpoint["endpoint"])

        if endpoint['name'] == "site": # save global site id for other purposes
            self.global_site_id = [x for x in data['response'] if x['name'] == 'Global'][0]['id']

        endpoint_dict = self.process_endpoint_data(endpoint, endpoint_dict, data)

        if endpoint.get("children"):

            parent_endpoint_ids = []
            for item in endpoint_dict[endpoint["name"]]:
                try:
                    if isinstance(item["data"], list):
                        parent_endpoint_ids.extend([x["id"] for x in item["data"]])
                    else:
                        parent_endpoint_ids.append(item["data"]["id"])
                except KeyError:
                    continue



            lock = threading.Lock()

            def _process_child(children_endpoint):
                """
                Process a single children_endpoint for all parent IDs.
                Runs sequentially for the given child, but in parallel
                with other children.
                """
                log_msg = "%s/%%v%s" % (endpoint["endpoint"], children_endpoint["endpoint"])
                logger.info("Processing children endpoint: %s", log_msg)
                
                parent_ids = parent_endpoint_ids
                if children_endpoint['name'] == "wireless_ssid": # bandaid - This child endpoint only has data for global site, so we skip every other site
                    parent_ids = [self.global_site_id]
                    

                for parent_id in parent_ids:
                    child_dict = CiscoClient.create_endpoint_dict(children_endpoint)

                    joined_endpoint = (
                        f"{endpoint['endpoint']}/{parent_id}{children_endpoint['endpoint']}"
                    )
                    data = self.fetch_data_pagination(joined_endpoint)          
                    child_dict = self.process_endpoint_data(
                        children_endpoint, child_dict, data, parent_id
                    )
                    if len(child_dict.get(children_endpoint["name"], [])) > 0:
                        child_dict[children_endpoint["name"]][0]["id"] = parent_id
                    with lock:
                        for idx, entry in enumerate(endpoint_dict[endpoint["name"]]):
                            if isinstance(entry.get("data"), list):
                                for _ in entry["data"]:
                                    current = entry.setdefault("children", {}).get(
                                        children_endpoint["name"]
                                    )
                                    if current is None:
                                        entry["children"][children_endpoint["name"]] = [
                                            child_dict[children_endpoint["name"]]
                                        ]
                                    else:
                                        current.append(child_dict[children_endpoint["name"]])
                                    break

                            else:
                                if entry.get("data", {}).get("id") == parent_id:
                                    entry.setdefault("children", {})[
                                        children_endpoint["name"]
                                    ] = child_dict[children_endpoint["name"]]


            with concurrent.futures.ThreadPoolExecutor()  as executor:
                list(executor.map(_process_child, endpoint["children"]))
        with self.lock:
            self.db.upsert(
            {
                "url": self.base_url,
                "content": endpoint_dict,
                "endpoint_name": endpoint["name"],
                "job_start": self.start_time
            }, (self.job.url == self.base_url) & (self.job.endpoint_name == endpoint["name"]))

        return endpoint_dict<|MERGE_RESOLUTION|>--- conflicted
+++ resolved
@@ -188,7 +188,6 @@
                             }
                         )
                 else:
-<<<<<<< HEAD
                     elem = (
                         {"data": v, "endpoint": new_endpoint, "name": k}
                     )
@@ -196,13 +195,6 @@
                         elem["id"] = id_
                     endpoint_dict[endpoint["name"]].append(elem)
                     
-=======
-                    elem = {"data": v, "endpoint": new_endpoint, "name": k}
-                    if id_ is not None:
-                        elem["id"] = id_
-                    endpoint_dict[endpoint["name"]].append(elem)
->>>>>>> 96e29626
-
         elif isinstance(data.get("response"), list):
             endpoint_dict[endpoint["name"]].append(
                 {"data": data.get("response"), "endpoint": endpoint["endpoint"]}
@@ -284,7 +276,6 @@
 
         # Iterate over all endpoints
         with click.progressbar(endpoints, label="Processing endpoints") as endpoint_bar:
-<<<<<<< HEAD
             with concurrent.futures.ThreadPoolExecutor() as executor:
                 results = list(executor.map(self.process_endpoint, endpoint_bar))
             for r in results:
@@ -292,131 +283,6 @@
                     final_dict.update(r)
             return final_dict
       
-=======
-            for endpoint in endpoint_bar:
-                logger.info("Processing endpoint: %s", endpoint["name"])
-                endpoint_dict = CiscoClient.create_endpoint_dict(endpoint)
-                if endpoint.get("endpoint") in self.id_lookup:
-                    logger.info(
-                        "Alternate endpoint found: %s",
-                        self.id_lookup[endpoint.get("endpoint")]["source_endpoint"],
-                    )
-                    data = self.fetch_data_alternate(endpoint)
-                else:
-                    data = self.fetch_data(endpoint["endpoint"])
-
-                # Process the endpoint data and get the updated dictionary
-                endpoint_dict = self.process_endpoint_data(
-                    endpoint, endpoint_dict, data
-                )
-                if endpoint.get("children"):
-                    # Create empty list of parent_endpoint_ids
-                    parent_endpoint_ids = []
-
-                    for item in endpoint_dict[endpoint["name"]]:
-                        # Add the item's id to the list
-                        try:
-                            if isinstance(item["data"], list):
-                                [
-                                    parent_endpoint_ids.append(x["id"])
-                                    for x in item["data"]
-                                ]
-                            else:
-                                parent_endpoint_ids.append(item["data"]["id"])
-                        except KeyError:
-                            continue
-
-                    for children_endpoint in endpoint["children"]:
-                        logger.info(
-                            "Processing children endpoint: %s",
-                            endpoint["endpoint"]
-                            + "/%v"
-                            + children_endpoint["endpoint"],
-                        )
-
-                        # Iterate over the parent endpoint ids
-                        for id_ in parent_endpoint_ids:
-                            children_endpoint_dict = CiscoClient.create_endpoint_dict(
-                                children_endpoint
-                            )
-
-                            # Replace '%v' in the endpoint with the id
-                            children_joined_endpoint = (
-                                endpoint["endpoint"]
-                                + "/"
-                                + id_
-                                + children_endpoint["endpoint"]
-                            )
-
-                            data = self.fetch_data(children_joined_endpoint)
-                            # Process the children endpoint data and get the updated dictionary
-                            children_endpoint_dict = self.process_endpoint_data(
-                                children_endpoint, children_endpoint_dict, data, id_
-                            )
-
-                            for index, value in enumerate(
-                                endpoint_dict[endpoint["name"]]
-                            ):
-                                if isinstance(value.get("data"), list):
-                                    for elem in value.get("data"):
-                                        attr = (
-                                            endpoint_dict[endpoint["name"]][index]
-                                            .setdefault("children", {})
-                                            .get(children_endpoint["name"])
-                                        )
-                                        if attr is None:
-                                            childs = [
-                                                children_endpoint_dict[
-                                                    children_endpoint["name"]
-                                                ]
-                                            ]
-                                            if len(childs) == 0:
-                                                continue
-                                            if isinstance(childs, list):
-                                                for idx, ch in enumerate(childs):
-                                                    filtered_list = [
-                                                        item
-                                                        for item in ch
-                                                        if item.get("data")
-                                                        not in ("null", [], None, {})
-                                                    ]
-                                                    if len(filtered_list) == 0:
-                                                        del childs[idx]
-
-                                            endpoint_dict[endpoint["name"]][
-                                                index
-                                            ].setdefault("children", {})[
-                                                children_endpoint["name"]
-                                            ] = [
-                                                children_endpoint_dict[
-                                                    children_endpoint["name"]
-                                                ]
-                                            ]
-                                        else:
-                                            endpoint_dict[endpoint["name"]][
-                                                index
-                                            ].setdefault("children", {})[
-                                                children_endpoint["name"]
-                                            ].append(
-                                                children_endpoint_dict[
-                                                    children_endpoint["name"]
-                                                ]
-                                            )
-                                        break
-                                else:
-                                    if value.get("data").get("id") == id_:
-                                        endpoint_dict[endpoint["name"]][
-                                            index
-                                        ].setdefault("children", {})[
-                                            children_endpoint["name"]
-                                        ] = children_endpoint_dict[
-                                            children_endpoint["name"]
-                                        ]
-
-                # Save results to dictionary
-                final_dict.update(endpoint_dict)
-        return final_dict
->>>>>>> 96e29626
 
     @staticmethod
     def get_id_value(i):
