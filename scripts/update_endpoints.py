#!/usr/bin/env python3
"""
Script to update endpoint definition files from Terraform provider repositories.

This script fetches the latest endpoint definitions from the respective
Terraform provider GitHub repositories and updates the packaged endpoint
files in nac_collector/resources/endpoints/.
"""

import logging
import sys
from pathlib import Path

from ruamel.yaml import YAML

# Add parent directory to path to import nac_collector modules
sys.path.insert(0, str(Path(__file__).parent.parent))

from nac_collector.constants import GIT_TMP
from nac_collector.github_repo_wrapper import GithubRepoWrapper

# Solutions that support fetching from upstream sources
# NDO is excluded as it has a different repository structure
<<<<<<< HEAD
SUPPORTED_SOLUTIONS = ["ise", "sdwan"]
=======
SUPPORTED_SOLUTIONS = ["fmc", "ise", "sdwan", "meraki"]
>>>>>>> 83718d97

# Configure logging
logging.basicConfig(
    level=logging.INFO,
    format="%(asctime)s - %(name)s - %(levelname)s - %(message)s",
)
logger = logging.getLogger(__name__)


def update_endpoint_file(solution: str) -> bool:
    """
    Update the endpoint file for a specific solution.

    Args:
        solution: The solution name (e.g., 'ise', 'sdwan')

    Returns:
        True if update was successful, False otherwise
    """
    logger.info(f"Updating endpoint definitions for {solution}")

    try:
        # Initialize the GitHub wrapper to fetch definitions
        clone_dir = Path(GIT_TMP) / solution
        wrapper = GithubRepoWrapper(
            repo_url=f"https://github.com/CiscoDevNet/terraform-provider-{solution.lower()}.git",
            clone_dir=str(clone_dir),
            solution=solution.lower(),
        )

        # Get the endpoint definitions
        endpoint_data = wrapper.get_definitions()

        if not endpoint_data:
            logger.warning(f"No endpoint data retrieved for {solution}")
            return False

        # Determine the output file path
        output_dir = (
            Path(__file__).parent.parent / "nac_collector" / "resources" / "endpoints"
        )
        output_file = output_dir / f"{solution.lower()}.yaml"

        # Ensure the output directory exists
        output_dir.mkdir(parents=True, exist_ok=True)

        # Save the endpoint data to YAML file
        yaml = YAML()
        yaml.default_flow_style = False
        yaml.indent(sequence=2)
        yaml.preserve_quotes = True

        with open(output_file, "w", encoding="utf-8") as f:
            yaml.dump(endpoint_data, f)

        logger.info(f"Successfully updated {output_file}")
        return True

    except Exception as e:
        logger.error(f"Failed to update endpoint file for {solution}: {e}")
        return False


def main() -> int:
    """
    Main function to update all endpoint files.

    Returns:
        Exit code (0 for success, 1 for any failure)
    """
    logger.info("Starting endpoint definition update process")

    success_count = 0
    failure_count = 0
    failed_solutions = []

    for solution in SUPPORTED_SOLUTIONS:
        if update_endpoint_file(solution):
            success_count += 1
        else:
            failure_count += 1
            failed_solutions.append(solution)

    # Log summary
    logger.info(f"Update complete: {success_count} succeeded, {failure_count} failed")

    if failed_solutions:
        logger.error(f"Failed to update: {', '.join(failed_solutions)}")
        return 1

    return 0


if __name__ == "__main__":
    sys.exit(main())<|MERGE_RESOLUTION|>--- conflicted
+++ resolved
@@ -21,11 +21,7 @@
 
 # Solutions that support fetching from upstream sources
 # NDO is excluded as it has a different repository structure
-<<<<<<< HEAD
-SUPPORTED_SOLUTIONS = ["ise", "sdwan"]
-=======
-SUPPORTED_SOLUTIONS = ["fmc", "ise", "sdwan", "meraki"]
->>>>>>> 83718d97
+SUPPORTED_SOLUTIONS = ["ise", "sdwan", "meraki"]
 
 # Configure logging
 logging.basicConfig(
